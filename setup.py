--- conflicted
+++ resolved
@@ -46,11 +46,7 @@
     install_requires=[
         'gym>=0.10.5',
         'matplotlib>=2.0.2',
-<<<<<<< HEAD
         'nes-py>=0.10.3',
-=======
-        'nes-py>=0.10.2',
->>>>>>> 3058cb75
         'numpy>=1.14.2',
         'opencv-python>=3.4.0.12',
         'pygame>=1.9.3',
